{
  "name": "@backstage/plugin-scaffolder-backend",
  "version": "0.1.1-alpha.8",
  "main": "src/index.ts",
  "types": "src/index.ts",
  "license": "Apache-2.0",
  "private": true,
  "publishConfig": {
    "access": "public",
    "main": "dist/index.cjs.js",
    "types": "dist/index.d.ts"
  },
  "scripts": {
<<<<<<< HEAD
    "build": "tsc",
    "start": "backstage-cli backend:dev",
=======
    "start": "backstage-cli backend:dev",
    "build": "backstage-cli backend:build",
>>>>>>> 23d43f57
    "lint": "backstage-cli lint",
    "test": "backstage-cli test",
    "prepack": "backstage-cli prepack",
    "postpack": "backstage-cli postpack",
    "clean": "backstage-cli clean",
    "mock-data": "./scripts/mock-data"
  },
  "dependencies": {
    "@backstage/backend-common": "^0.1.1-alpha.8",
    "compression": "^1.7.4",
    "cors": "^2.8.5",
    "dockerode": "^3.2.0",
    "express": "^4.17.1",
    "express-promise-router": "^3.0.3",
    "fs-extra": "^9.0.0",
    "globby": "^11.0.0",
    "helmet": "^3.22.0",
    "morgan": "^1.10.0",
    "winston": "^3.2.1"
  },
  "devDependencies": {
    "@backstage/cli": "^0.1.1-alpha.8",
    "@types/fs-extra": "^9.0.1",
    "@types/supertest": "^2.0.8",
    "supertest": "^4.0.2"
  }
}<|MERGE_RESOLUTION|>--- conflicted
+++ resolved
@@ -11,13 +11,8 @@
     "types": "dist/index.d.ts"
   },
   "scripts": {
-<<<<<<< HEAD
-    "build": "tsc",
-    "start": "backstage-cli backend:dev",
-=======
     "start": "backstage-cli backend:dev",
     "build": "backstage-cli backend:build",
->>>>>>> 23d43f57
     "lint": "backstage-cli lint",
     "test": "backstage-cli test",
     "prepack": "backstage-cli prepack",
